// SPDX-License-Identifier: UNLICENSED
pragma solidity =0.7.6;
pragma abicoder v2;

import '@uniswap/v3-core/contracts/interfaces/IUniswapV3Factory.sol';
import '@uniswap/v3-core/contracts/interfaces/IUniswapV3Pool.sol';

import './interfaces/IRouterImmutableState.sol';
import './interfaces/IRouterPositions.sol';
import './libraries/PoolAddress.sol';

abstract contract RouterValidation is IRouterImmutableState {
    function _blockTimestamp() internal view virtual returns (uint256) {
        return block.timestamp;
    }

    modifier checkDeadline(uint256 deadline) {
        require(_blockTimestamp() <= deadline, 'Transaction too old');
        _;
    }
<<<<<<< HEAD

    function verifyCallback(PoolAddress.PoolKey memory poolKey) internal view {
        require(msg.sender == PoolAddress.computeAddress(this.factory(), poolKey));
    }
=======
>>>>>>> d2733b7b
}<|MERGE_RESOLUTION|>--- conflicted
+++ resolved
@@ -18,11 +18,4 @@
         require(_blockTimestamp() <= deadline, 'Transaction too old');
         _;
     }
-<<<<<<< HEAD
-
-    function verifyCallback(PoolAddress.PoolKey memory poolKey) internal view {
-        require(msg.sender == PoolAddress.computeAddress(this.factory(), poolKey));
-    }
-=======
->>>>>>> d2733b7b
 }